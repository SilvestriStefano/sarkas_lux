--- conflicted
+++ resolved
@@ -64,11 +64,7 @@
      "name": "stdout",
      "output_type": "stream",
      "text": [
-<<<<<<< HEAD
       "\u001B[38;2;83;80;84m\n",
-=======
-      "\u001b[38;2;0;129;131m\n",
->>>>>>> f6b8662b
       "\n",
       "\n",
       "\n",
@@ -79,7 +75,7 @@
       "|_______||___._|__|  |__|__|___._|_____|\n",
       "                                        \n",
       "\n",
-      "\u001b[0m\n",
+      "\u001B[0m\n",
       "An open-source pure-python molecular dynamics suite for non-ideal plasmas.\n",
       "\n",
       "\n",
