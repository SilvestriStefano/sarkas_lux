--- conflicted
+++ resolved
@@ -9,10 +9,7 @@
 from optparse import OptionParser
 from scipy.optimize import curve_fit
 from mpl_toolkits.mplot3d import Axes3D
-<<<<<<< HEAD
 from tqdm import tqdm
-=======
->>>>>>> bad26474
 
 # Sarkas modules
 from S_verbose import Verbose
@@ -302,13 +299,8 @@
 
     if estimate:
         print('\n\n----------------- Timing Study -----------------------')
-<<<<<<< HEAD
-        Mg = np.linspace(6, 36, 6, dtype = int)
-        max_cells = int(0.5 * params.Lv.min()/params.aws)
-=======
         Mg = np.array([6, 8, 16, 24, 32, 40, 48, 56, 64, 80, 112, 128], dtype=int)
         max_cells = int(0.5 * params.Lv.min() / params.aws)
->>>>>>> bad26474
         Ncells = np.linspace(2.5, max_cells, int(max_cells * 3))
 
         pp_times = np.zeros((len(Ncells), 3))
@@ -371,15 +363,6 @@
         c_mesh, m_mesh = np.meshgrid(Ncells, Mg)
         # levels = [1e-8, 1e-7, 1e-6, 1e-5, 1e-4, 1e-3, 1e-2]
         fig = plt.figure()
-<<<<<<< HEAD
-        ax = fig.add_subplot(111, projection='3d')
-        ax.plot_surface(m_mesh, c_mesh, Lagrangian, rstride=1, cstride=1, cmap='viridis', edgecolor='none')
-        # CS = ax.contourf(m_mesh, c_mesh, Lagrangian, norm=LogNorm(vmin=Lagrangian.min(), vmax=Lagrangian.max()))
-        # CS2 = ax.contour(CS, colors='w')
-        # ax.clabel(CS2, fmt='%1.0e', colors='w')
-        # fig.colorbar(CS)
-        ax.scatter(Mg[best[0]], Ncells[best[1]], s=200, c='w')
-=======
         ax = fig.add_subplot(111)  # , projection='3d')
         # ax.plot_surface(m_mesh, c_mesh, Lagrangian, rstride=1, cstride=1, cmap='viridis', edgecolor='none')
         CS = ax.contourf(m_mesh, c_mesh, Lagrangian, norm=LogNorm(vmin=Lagrangian.min(), vmax=Lagrangian.max()))
@@ -387,7 +370,6 @@
         ax.clabel(CS2, fmt='%1.0e', colors='w')
         fig.colorbar(CS)
         ax.scatter(Mg[best[0]], Ncells[best[1]], s=200, c='k')
->>>>>>> bad26474
         ax.set_xlabel('Mesh size')
         ax.set_ylabel(r'No. Cells = $1/r_c$')
         ax.set_title('2D Lagrangian')
@@ -397,15 +379,11 @@
         fig, ax = plt.subplots(1, 1, figsize=(11, 7))
         # ax = plt.axes(projection='3d')
         # ax.plot_surface(m_mesh, c_mesh, DeltaF_map, rstride=1, cstride=1, cmap='viridis', edgecolor='none')
-<<<<<<< HEAD
         if DeltaF_tot.min() == 0.0:
             minv = 1e-120
         else:
             minv = DeltaF_tot.min()
         CS = ax.contourf(m_mesh, c_mesh, DeltaF_map, norm=LogNorm(vmin=minv, vmax=DeltaF_tot.max()))
-=======
-        CS = ax.contourf(m_mesh, c_mesh, DeltaF_map, norm=LogNorm(vmin=DeltaF_tot.min(), vmax=max(DeltaF_tot.max(), 1)))
->>>>>>> bad26474
         CS2 = ax.contour(CS, colors='w')
         ax.scatter(Mg[best[0]], Ncells[best[1]], s=200, c='k')
         ax.clabel(CS2, fmt='%1.0e', colors='w')
