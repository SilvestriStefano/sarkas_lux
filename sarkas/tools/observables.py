--- conflicted
+++ resolved
@@ -1911,13 +1911,9 @@
 
         start_slice = 0
         end_slice = self.slice_steps * self.dump_step
-<<<<<<< HEAD
         time = zeros(self.slice_steps)
         # Initialize timer
         t0 = self.timer.current()
-=======
-        time = np.zeros(self.slice_steps)
->>>>>>> 6854f87e
 
         # Dataframes' columns names
         pt_str_kin = "Pressure Tensor Kinetic"
